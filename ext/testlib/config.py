--- conflicted
+++ resolved
@@ -280,7 +280,6 @@
             passkey = parser.get(constants.credential_header, 'passkey')
             config._set('credentials', (hostname, int(port), passkey))
             return credentials_file
-<<<<<<< HEAD
 
     def default_isa(isa):
         if not isa[0]:
@@ -305,11 +304,6 @@
     config._add_post_processor('isa', default_isa)
     config._add_post_processor('variant', default_variant)
     config._add_post_processor('length', default_length)
-=======
-
-    config._add_post_processor('build_dir', set_default_build_dir)
-    config._add_post_processor('verbose', fix_verbosity_hack)
->>>>>>> 8aaa308d
     config._add_post_processor('threads', threads_as_int)
     config._add_post_processor('credentials_file', parse_server_credentials)
 
@@ -516,78 +510,6 @@
         super(RunParser, self).__init__(parser)
 
         common_args.uid.add_to(parser)
-        common_args.skip_build.add_to(parser)
-        common_args.directory.add_to(parser)
-        common_args.build_dir.add_to(parser)
-        common_args.base_dir.add_to(parser)
-        common_args.fail_fast.add_to(parser)
-        common_args.threads.add_to(parser)
-        common_args.list_only_failed.add_to(parser)
-<<<<<<< HEAD
-        common_args.isa.add_to(parser)
-        common_args.variant.add_to(parser)
-        common_args.length.add_to(parser)
-=======
->>>>>>> 8aaa308d
-        common_args.credentials_file.add_to(parser)
-
-        # Modify the help statement for the tags common_arg
-        mytags = common_args.tags.copy()
-        mytags.kwargs['help'] = ('Only run items marked with one of the given'
-                                 ' tags.')
-        mytags.add_to(parser)
-
-
-class ListParser(ArgParser):
-    '''
-    Parser for the \'list\' command.
-    '''
-    def __init__(self, subparser):
-        parser = subparser.add_parser(
-            'list',
-            help='''List and query test metadata.'''
-        )
-        super(ListParser, self).__init__(parser)
-
-        Argument(
-            '--suites',
-            action='store_true',
-            default=False,
-            help='List all test suites.'
-        ).add_to(parser)
-        Argument(
-            '--tests',
-            action='store_true',
-            default=False,
-            help='List all test cases.'
-        ).add_to(parser)
-        Argument(
-            '--fixtures',
-            action='store_true',
-            default=False,
-            help='List all fixtures.'
-        ).add_to(parser)
-        Argument(
-            '--all-tags',
-            action='store_true',
-            default=False,
-            help='List all tags.'
-        ).add_to(parser)
-
-        common_args.directory.add_to(parser)
-        common_args.isa.add_to(parser)
-        common_args.variant.add_to(parser)
-        common_args.length.add_to(parser)
-
-
-class RerunParser(ArgParser):
-    def __init__(self, subparser):
-        parser = subparser.add_parser(
-            'rerun',
-            help='''Rerun failed tests.'''
-        )
-        super(RerunParser, self).__init__(parser)
-
         common_args.skip_build.add_to(parser)
         common_args.directory.add_to(parser)
         common_args.build_dir.add_to(parser)
@@ -598,6 +520,69 @@
         common_args.isa.add_to(parser)
         common_args.variant.add_to(parser)
         common_args.length.add_to(parser)
+        common_args.credentials_file.add_to(parser)
+
+
+class ListParser(ArgParser):
+    '''
+    Parser for the \'list\' command.
+    '''
+    def __init__(self, subparser):
+        parser = subparser.add_parser(
+            'list',
+            help='''List and query test metadata.'''
+        )
+        super(ListParser, self).__init__(parser)
+
+        Argument(
+            '--suites',
+            action='store_true',
+            default=False,
+            help='List all test suites.'
+        ).add_to(parser)
+        Argument(
+            '--tests',
+            action='store_true',
+            default=False,
+            help='List all test cases.'
+        ).add_to(parser)
+        Argument(
+            '--fixtures',
+            action='store_true',
+            default=False,
+            help='List all fixtures.'
+        ).add_to(parser)
+        Argument(
+            '--all-tags',
+            action='store_true',
+            default=False,
+            help='List all tags.'
+        ).add_to(parser)
+
+        common_args.directory.add_to(parser)
+        common_args.isa.add_to(parser)
+        common_args.variant.add_to(parser)
+        common_args.length.add_to(parser)
+
+
+class RerunParser(ArgParser):
+    def __init__(self, subparser):
+        parser = subparser.add_parser(
+            'rerun',
+            help='''Rerun failed tests.'''
+        )
+        super(RerunParser, self).__init__(parser)
+
+        common_args.skip_build.add_to(parser)
+        common_args.directory.add_to(parser)
+        common_args.build_dir.add_to(parser)
+        common_args.base_dir.add_to(parser)
+        common_args.fail_fast.add_to(parser)
+        common_args.threads.add_to(parser)
+        common_args.list_only_failed.add_to(parser)
+        common_args.isa.add_to(parser)
+        common_args.variant.add_to(parser)
+        common_args.length.add_to(parser)
 
 class ClientParser(ArgParser):
     '''
